--- conflicted
+++ resolved
@@ -110,14 +110,6 @@
                       Month(10),
                       Year(1909),
                       YearForWeekOfYear(2025))
-<<<<<<< HEAD
-
-let dateFormatter = DateFormatter()
-dateFormatter.dateStyle = .medium
-dateFormatter.timeStyle = .medium
-print("here")
-print(dateFormatter.string(from: Date()))
-
 let string = #formatDate(Date(), dateStyle: .full)
 
 let formatter = DateIntervalFormatter()
@@ -131,7 +123,4 @@
 
 
 // Use the configured formatter to generate the string.
-let outputString = formatter.string(from: startDate, to: endDate)
-=======
-let string = #formatDate(Date(), dateStyle: .full)
->>>>>>> f551f026
+let outputString = formatter.string(from: startDate, to: endDate)